﻿// Copyright (c) Microsoft. All rights reserved.

using System;
using System.Collections.Generic;
using System.ComponentModel;
using System.Diagnostics;
using System.Diagnostics.CodeAnalysis;
using System.Linq;
using System.Text.Json;
using System.Text.RegularExpressions;
using System.Threading;
using System.Threading.Tasks;
using Microsoft.Extensions.AI;
using Microsoft.Shared.Diagnostics;

namespace Microsoft.Agents.AI.Workflows;

/// <summary>
/// Provides utility methods for constructing common patterns of workflows composed of agents.
/// </summary>
public static partial class AgentWorkflowBuilder
{
    /// <summary>
    /// Builds a <see cref="Workflow{T}"/> composed of a pipeline of agents where the output of one agent is the input to the next.
    /// </summary>
    /// <param name="agents">The sequence of agents to compose into a sequential workflow.</param>
    /// <returns>The built workflow composed of the supplied <paramref name="agents"/>, in the order in which they were yielded from the source.</returns>
    public static Workflow BuildSequential(params IEnumerable<AIAgent> agents)
        => BuildSequentialCore(workflowName: null, agents);

    /// <summary>
    /// Builds a <see cref="Workflow{T}"/> composed of a pipeline of agents where the output of one agent is the input to the next.
    /// </summary>
    /// <param name="workflowName">The name of workflow.</param>
    /// <param name="agents">The sequence of agents to compose into a sequential workflow.</param>
    /// <returns>The built workflow composed of the supplied <paramref name="agents"/>, in the order in which they were yielded from the source.</returns>
    public static Workflow BuildSequential(string workflowName, params IEnumerable<AIAgent> agents)
        => BuildSequentialCore(workflowName, agents);

    private static Workflow BuildSequentialCore(string? workflowName, params IEnumerable<AIAgent> agents)
    {
        return PrepareSequential(agents).Build();
    }

    /// <summary>
    /// Prepares a <see cref="WorkflowBuilder"/> that chains the provided agents in sequence, where the output of each agent is passed as input to the next.
    /// </summary>
    /// <param name="agents">The sequence of agents to be composed into a sequential workflow.</param>
    /// <param name="builder">An optional existing <see cref="WorkflowBuilder"/> to add the agents to; if null, a new builder is created.</param>
    /// <returns>A <see cref="WorkflowBuilder"/> with the agents connected in sequence and an output executor added at the end.</returns>
    public static WorkflowBuilder PrepareSequential(IEnumerable<AIAgent> agents, WorkflowBuilder? builder = null)
    {
        Throw.IfNull(agents);

        // Create a builder that chains the agents together in sequence. The workflow simply begins
        // with the first agent in the sequence.
        ExecutorIsh? previous = null;
        foreach (var agent in agents)
        {
            AgentRunStreamingExecutor agentExecutor = new(agent, includeInputInOutput: true);

            if (builder is null)
            {
                builder = new WorkflowBuilder(agentExecutor);
            }
            else
            {
                Debug.Assert(previous is not null);
                builder.AddEdge(previous, agentExecutor);
            }

            previous = agentExecutor;
        }

        if (previous is null)
        {
            Throw.ArgumentException(nameof(agents), "At least one agent must be provided to build a sequential workflow.");
        }

        // Add an ending executor that batches up all messages from the last agent
        // so that it's published as a single list result.
        Debug.Assert(builder is not null);

        OutputMessagesExecutor end = new();
<<<<<<< HEAD
        return builder.AddEdge(previous, end).WithOutputFrom(end);
=======
        builder = builder.AddEdge(previous, end).WithOutputFrom(end);
        if (workflowName is not null)
        {
            builder = builder.WithName(workflowName);
        }
        return builder.Build();
>>>>>>> 35cc5577
    }

    /// <summary>
    /// Builds a <see cref="Workflow{T}"/> composed of agents that operate concurrently on the same input,
    /// aggregating their outputs into a single collection.
    /// </summary>
    /// <param name="agents">The set of agents to compose into a concurrent workflow.</param>
    /// <param name="workflowBuilder">If applicable, existing workflow builder to attach concurrent workflow to.</param>
    /// <param name="aggregator">
    /// The aggregation function that accepts a list of the output messages from each <paramref name="agents"/> and produces
    /// a single result list. If <see langword="null"/>, the default behavior is to return a list containing the last message
    /// from each agent that produced at least one message.
    /// </param>
    /// <returns>The built workflow composed of the supplied concurrent <paramref name="agents"/>.</returns>
    public static Workflow BuildConcurrent(
        IEnumerable<AIAgent> agents,
        WorkflowBuilder? workflowBuilder = null,
        Func<IList<List<ChatMessage>>, List<ChatMessage>>? aggregator = null)
    {
        return PrepareConcurrent(agents, workflowBuilder, aggregator).Build();
    }

    /// <summary>
    /// Initializes <see cref="WorkflowBuilder"/> composed of agents that operate concurrently on the same input,
    /// aggregating their outputs into a single collection.
    /// </summary>
    /// <param name="agents">The set of agents to compose into a concurrent workflow.</param>
    /// <param name="workflowBuilder">
    /// An existing workflow builder to attach the <paramref name="agents"/> concurrently to it.
    /// If <see langword="null"/>, a new workflow builder is created.
    /// </param>
    /// <param name="aggregator">
    /// The aggregation function that accepts a list of the output messages from each <paramref name="agents"/> and produces
    /// a single result list. If <see langword="null"/>, the default behavior is to return a list containing the last message
    /// from each agent that produced at least one message.
    /// </param>
    /// <returns>The workflow builder composed of the supplied concurrent <paramref name="agents"/>.</returns>
    public static WorkflowBuilder PrepareConcurrent(
        IEnumerable<AIAgent> agents,
        WorkflowBuilder? workflowBuilder = null,
        Func<IList<List<ChatMessage>>, List<ChatMessage>>? aggregator = null)
        => BuildConcurrentCore(workflowName: null, agents, aggregator);

    /// <summary>
    /// Builds a <see cref="Workflow{T}"/> composed of agents that operate concurrently on the same input,
    /// aggregating their outputs into a single collection.
    /// </summary>
    /// <param name="workflowName">The name of the workflow.</param>
    /// <param name="agents">The set of agents to compose into a concurrent workflow.</param>
    /// <param name="aggregator">
    /// The aggregation function that accepts a list of the output messages from each <paramref name="agents"/> and produces
    /// a single result list. If <see langword="null"/>, the default behavior is to return a list containing the last message
    /// from each agent that produced at least one message.
    /// </param>
    /// <returns>The built workflow composed of the supplied concurrent <paramref name="agents"/>.</returns>
    public static Workflow BuildConcurrent(
        string workflowName,
        IEnumerable<AIAgent> agents,
        Func<IList<List<ChatMessage>>, List<ChatMessage>>? aggregator = null)
        => BuildConcurrentCore(workflowName, agents, aggregator);

    private static Workflow BuildConcurrentCore(
        string? workflowName,
        IEnumerable<AIAgent> agents,
        Func<IList<List<ChatMessage>>, List<ChatMessage>>? aggregator = null)
    {
        Throw.IfNull(agents);

        ExecutorIsh start;
        if (workflowBuilder is null)
        {
            // Create a new workflow with a forwarding executor as the start
            start = new ChatForwardingExecutor("Start");
            workflowBuilder = new(start);
        }
        else
        {
            // Use a new forwarding executor that will be added to the existing workflow
            start = new ChatForwardingExecutor($"ConcurrentStart_{Guid.NewGuid():N}");
            // The existing workflow builder will connect to this executor
        }

        // For each agent, we create an executor to host it and an accumulator to batch up its output messages,
        // so that the final accumulator receives a single list of messages from each agent. Otherwise, the
        // accumulator would not be able to determine what came from what agent, as there's currently no
        // provenance tracking exposed in the workflow context passed to a handler.
        ExecutorIsh[] agentExecutors = (from agent in agents select (ExecutorIsh)new AgentRunStreamingExecutor(agent, includeInputInOutput: false)).ToArray();
        ExecutorIsh[] accumulators = [.. from agent in agentExecutors select (ExecutorIsh)new BatchChatMessagesToListExecutor($"Batcher/{agent.Id}")];
        workflowBuilder.AddFanOutEdge(start, targets: agentExecutors);
        for (int i = 0; i < agentExecutors.Length; i++)
        {
            workflowBuilder.AddEdge(agentExecutors[i], accumulators[i]);
        }

        // Create the accumulating executor that will gather the results from each agent, and connect
        // each agent's accumulator to it. If no aggregation function was provided, we default to returning
        // the last message from each agent
        aggregator ??= static lists => (from list in lists where list.Count > 0 select list.Last()).ToList();

<<<<<<< HEAD
        // Use a unique ID for the end executor to avoid conflicts when attaching to existing workflows
        string endId = workflowBuilder is null ? "ConcurrentEnd" : $"ConcurrentEnd_{Guid.NewGuid():N}";
        ConcurrentEndExecutor end = new(agentExecutors.Length, aggregator, endId);
        workflowBuilder!.AddFanInEdge(end, sources: accumulators);

        return workflowBuilder.WithOutputFrom(end);
=======
        builder = builder.WithOutputFrom(end);
        if (workflowName is not null)
        {
            builder = builder.WithName(workflowName);
        }
        return builder.Build();
>>>>>>> 35cc5577
    }

    /// <summary>Creates a new <see cref="HandoffsWorkflowBuilder"/> using <paramref name="initialAgent"/> as the starting agent in the workflow.</summary>
    /// <param name="initialAgent">The agent that will receive inputs provided to the workflow.</param>
    /// <returns>The builder for creating a workflow based on handoffs.</returns>
    /// <remarks>
    /// Handoffs between agents are achieved by the current agent invoking an <see cref="AITool"/> provided to an agent
    /// via <see cref="ChatClientAgentOptions"/>'s <see cref="ChatClientAgentOptions.ChatOptions"/>.<see cref="ChatOptions.Tools"/>.
    /// The <see cref="AIAgent"/> must be capable of understanding those <see cref="AgentRunOptions"/> provided. If the agent
    /// ignores the tools or is otherwise unable to advertize them to the underlying provider, handoffs will not occur.
    /// </remarks>
    public static HandoffsWorkflowBuilder CreateHandoffBuilderWith(AIAgent initialAgent)
    {
        Throw.IfNull(initialAgent);
        return new(initialAgent);
    }

    /// <summary>Creates a new <see cref="GroupChatWorkflowBuilder"/> with <paramref name="managerFactory"/>.</summary>
    /// <param name="managerFactory">
    /// Function that will create the <see cref="GroupChatManager"/> for the workflow instance. The manager will be
    /// provided with the set of agents that will participate in the group chat.
    /// </param>
    /// <returns>The builder for creating a workflow based on handoffs.</returns>
    /// <remarks>
    /// Handoffs between agents are achieved by the current agent invoking an <see cref="AITool"/> provided to an agent
    /// via <see cref="ChatClientAgentOptions"/>'s <see cref="ChatClientAgentOptions.ChatOptions"/>.<see cref="ChatOptions.Tools"/>.
    /// The <see cref="AIAgent"/> must be capable of understanding those <see cref="AgentRunOptions"/> provided. If the agent
    /// ignores the tools or is otherwise unable to advertize them to the underlying provider, handoffs will not occur.
    /// </remarks>
    public static GroupChatWorkflowBuilder CreateGroupChatBuilderWith(Func<IReadOnlyList<AIAgent>, GroupChatManager> managerFactory)
    {
        Throw.IfNull(managerFactory);
        return new GroupChatWorkflowBuilder(managerFactory);
    }

    /// <summary>
    /// Executor that runs the agent and forwards all messages, input and output, to the next executor.
    /// </summary>
    private sealed class AgentRunStreamingExecutor(AIAgent agent, bool includeInputInOutput) : Executor(GetDescriptiveIdFromAgent(agent)), IResettableExecutor
    {
        private readonly List<ChatMessage> _pendingMessages = [];

        protected override RouteBuilder ConfigureRoutes(RouteBuilder routeBuilder) =>
            routeBuilder
                .AddHandler<string>((message, _, __) => this._pendingMessages.Add(new(ChatRole.User, message)))
                .AddHandler<ChatMessage>((message, _, __) => this._pendingMessages.Add(message))
                .AddHandler<IEnumerable<ChatMessage>>((messages, _, __) => this._pendingMessages.AddRange(messages))
                .AddHandler<ChatMessage[]>((messages, _, __) => this._pendingMessages.AddRange(messages)) // TODO: Remove once https://github.com/microsoft/agent-framework/issues/782 is addressed
                .AddHandler<List<ChatMessage>>((messages, _, __) => this._pendingMessages.AddRange(messages))  // TODO: Remove once https://github.com/microsoft/agent-framework/issues/782 is addressed
                .AddHandler<TurnToken>(async (token, context, cancellationToken) =>
                {
                    List<ChatMessage> messages = [.. this._pendingMessages];
                    this._pendingMessages.Clear();

                    List<ChatMessage>? roleChanged = ChangeAssistantToUserForOtherParticipants(agent.DisplayName, messages);

                    List<AgentRunResponseUpdate> updates = [];
                    await foreach (var update in agent.RunStreamingAsync(messages, cancellationToken: cancellationToken).ConfigureAwait(false))
                    {
                        updates.Add(update);
                        if (token.EmitEvents is true)
                        {
                            await context.AddEventAsync(new AgentRunUpdateEvent(this.Id, update), cancellationToken).ConfigureAwait(false);
                        }
                    }

                    ResetUserToAssistantForChangedRoles(roleChanged);

                    if (!includeInputInOutput)
                    {
                        messages.Clear();
                    }

                    messages.AddRange(updates.ToAgentRunResponse().Messages);

                    await context.SendMessageAsync(messages, cancellationToken: cancellationToken).ConfigureAwait(false);
                    await context.SendMessageAsync(token, cancellationToken: cancellationToken).ConfigureAwait(false);
                });

        public ValueTask ResetAsync()
        {
            this._pendingMessages.Clear();
            return default;
        }
    }

    /// <summary>
    /// Provides an executor that batches received chat messages that it then publishes as the final result
    /// when receiving a <see cref="TurnToken"/>.
    /// </summary>
    private sealed class OutputMessagesExecutor() : ChatProtocolExecutor("OutputMessages"), IResettableExecutor
    {
        protected override ValueTask TakeTurnAsync(List<ChatMessage> messages, IWorkflowContext context, bool? emitEvents, CancellationToken cancellationToken = default)
            => context.YieldOutputAsync(messages, cancellationToken);

        ValueTask IResettableExecutor.ResetAsync() => this.ResetAsync();
    }

    /// <summary>Executor that forwards all messages.</summary>
    private sealed class ChatForwardingExecutor(string id) : Executor(id), IResettableExecutor
    {
        protected override RouteBuilder ConfigureRoutes(RouteBuilder routeBuilder) =>
            routeBuilder
                    .AddHandler<string>((message, context, cancellationToken) => context.SendMessageAsync(new ChatMessage(ChatRole.User, message), cancellationToken: cancellationToken))
                    .AddHandler<ChatMessage>((message, context, cancellationToken) => context.SendMessageAsync(message, cancellationToken: cancellationToken))
                    .AddHandler<List<ChatMessage>>((messages, context, cancellationToken) => context.SendMessageAsync(messages, cancellationToken: cancellationToken))
                    .AddHandler<TurnToken>((turnToken, context, cancellationToken) => context.SendMessageAsync(turnToken, cancellationToken: cancellationToken));

        public ValueTask ResetAsync() => default;
    }

    /// <summary>
    /// Provides an executor that batches received chat messages that it then releases when
    /// receiving a <see cref="TurnToken"/>.
    /// </summary>
    private sealed class BatchChatMessagesToListExecutor(string id) : ChatProtocolExecutor(id), IResettableExecutor
    {
        protected override ValueTask TakeTurnAsync(List<ChatMessage> messages, IWorkflowContext context, bool? emitEvents, CancellationToken cancellationToken = default)
            => context.SendMessageAsync(messages, cancellationToken: cancellationToken);

        ValueTask IResettableExecutor.ResetAsync() => this.ResetAsync();
    }

    /// <summary>
    /// Provides an executor that accepts the output messages from each of the concurrent agents
    /// and produces a result list containing the last message from each.
    /// </summary>
    private sealed class ConcurrentEndExecutor : Executor, IResettableExecutor
    {
        private readonly int _expectedInputs;
        private readonly Func<IList<List<ChatMessage>>, List<ChatMessage>> _aggregator;
        private List<List<ChatMessage>> _allResults;
        private int _remaining;

        public ConcurrentEndExecutor(int expectedInputs, Func<IList<List<ChatMessage>>, List<ChatMessage>> aggregator, string id = "ConcurrentEnd") : base(id)
        {
            this._expectedInputs = expectedInputs;
            this._aggregator = Throw.IfNull(aggregator);

            this._allResults = new List<List<ChatMessage>>(expectedInputs);
            this._remaining = expectedInputs;
        }

        private void Reset()
        {
            this._allResults = new List<List<ChatMessage>>(this._expectedInputs);
            this._remaining = this._expectedInputs;
        }

        protected override RouteBuilder ConfigureRoutes(RouteBuilder routeBuilder) =>
            routeBuilder.AddHandler<List<ChatMessage>>(async (messages, context, cancellationToken) =>
            {
                // TODO: https://github.com/microsoft/agent-framework/issues/784
                // This locking should not be necessary.
                bool done;
                lock (this._allResults)
                {
                    this._allResults.Add(messages);
                    done = --this._remaining == 0;
                }

                if (done)
                {
                    this._remaining = this._expectedInputs;

                    var results = this._allResults;
                    this._allResults = new List<List<ChatMessage>>(this._expectedInputs);
                    await context.YieldOutputAsync(this._aggregator(results), cancellationToken).ConfigureAwait(false);
                }
            });

        public ValueTask ResetAsync()
        {
            this.Reset();
            return default;
        }
    }

    /// <summary>
    /// Provides a builder for specifying the handoff relationships between agents and building the resulting workflow.
    /// </summary>
    public sealed class HandoffsWorkflowBuilder
    {
        private const string FunctionPrefix = "handoff_to_";
        private readonly AIAgent _initialAgent;
        private readonly Dictionary<AIAgent, HashSet<HandoffTarget>> _targets = [];
        private readonly HashSet<AIAgent> _allAgents = new(AIAgentIDEqualityComparer.Instance);

        /// <summary>
        /// Initializes a new instance of the <see cref="HandoffsWorkflowBuilder"/> class with no handoff relationships.
        /// </summary>
        /// <param name="initialAgent">The first agent to be invoked (prior to any handoff).</param>
        internal HandoffsWorkflowBuilder(AIAgent initialAgent)
        {
            this._initialAgent = initialAgent;
            this._allAgents.Add(initialAgent);
        }

        /// <summary>
        /// Gets or sets additional instructions to provide to an agent that has handoffs about how and when to perform them.
        /// </summary>
        /// <remarks>
        /// By default, simple instructions are included. This may be set to <see langword="null"/> to avoid including
        /// any additional instructions, or may be customized to provide more specific guidance.
        /// </remarks>
        public string? HandoffInstructions { get; set; } =
             $"""
              You are one agent in a multi-agent system. You can hand off the conversation to another agent if appropriate. Handoffs are achieved
              by calling a handoff function, named in the form `{FunctionPrefix}<agent_id>`; the description of the function provides details on the
              target agent of that handoff. Handoffs between agents are handled seamlessly in the background; never mention or narrate these handoffs
              in your conversation with the user.
              """;

        /// <summary>
        /// Adds handoff relationships from a source agent to one or more target agents.
        /// </summary>
        /// <param name="from">The source agent.</param>
        /// <param name="to">The target agents to add as handoff targets for the source agent.</param>
        /// <returns>The updated <see cref="HandoffsWorkflowBuilder"/> instance.</returns>
        /// <remarks>The handoff reason for each target in <paramref name="to"/> is derived from that agent's description or name.</remarks>
        public HandoffsWorkflowBuilder WithHandoffs(AIAgent from, IEnumerable<AIAgent> to)
        {
            Throw.IfNull(from);
            Throw.IfNull(to);

            foreach (var target in to)
            {
                if (target is null)
                {
                    Throw.ArgumentNullException(nameof(to), "One or more target agents are null.");
                }

                this.WithHandoff(from, target);
            }

            return this;
        }

        /// <summary>
        /// Adds handoff relationships from one or more sources agent to a target agent.
        /// </summary>
        /// <param name="from">The source agents.</param>
        /// <param name="to">The target agent to add as a handoff target for each source agent.</param>
        /// <param name="handoffReason">
        /// The reason the <paramref name="from"/> should hand off to the <paramref name="to"/>.
        /// If <see langword="null"/>, the reason is derived from <paramref name="to"/>'s description or name.
        /// </param>
        /// <returns>The updated <see cref="HandoffsWorkflowBuilder"/> instance.</returns>
        public HandoffsWorkflowBuilder WithHandoffs(IEnumerable<AIAgent> from, AIAgent to, string? handoffReason = null)
        {
            Throw.IfNull(from);
            Throw.IfNull(to);

            foreach (var source in from)
            {
                if (source is null)
                {
                    Throw.ArgumentNullException(nameof(from), "One or more source agents are null.");
                }

                this.WithHandoff(source, to, handoffReason);
            }

            return this;
        }

        /// <summary>
        /// Adds a handoff relationship from a source agent to a target agent with a custom handoff reason.
        /// </summary>
        /// <param name="from">The source agent.</param>
        /// <param name="to">The target agent.</param>
        /// <param name="handoffReason">
        /// The reason the <paramref name="from"/> should hand off to the <paramref name="to"/>.
        /// If <see langword="null"/>, the reason is derived from <paramref name="to"/>'s description or name.
        /// </param>
        /// <returns>The updated <see cref="HandoffsWorkflowBuilder"/> instance.</returns>
        public HandoffsWorkflowBuilder WithHandoff(AIAgent from, AIAgent to, string? handoffReason = null)
        {
            Throw.IfNull(from);
            Throw.IfNull(to);

            this._allAgents.Add(from);
            this._allAgents.Add(to);

            if (!this._targets.TryGetValue(from, out var handoffs))
            {
                this._targets[from] = handoffs = [];
            }

            if (string.IsNullOrWhiteSpace(handoffReason))
            {
                handoffReason = to.Description ?? to.Name ?? (to as ChatClientAgent)?.Instructions;
                if (string.IsNullOrWhiteSpace(handoffReason))
                {
                    Throw.ArgumentException(
                        nameof(to),
                        $"The provided target agent '{to.DisplayName}' has no description, name, or instructions, and no handoff description has been provided. " +
                        "At least one of these is required to register a handoff so that the appropriate target agent can be chosen.");
                }
            }

            if (!handoffs.Add(new(to, handoffReason)))
            {
                Throw.InvalidOperationException($"A handoff from agent '{from.DisplayName}' to agent '{to.DisplayName}' has already been registered.");
            }

            return this;
        }

        /// <summary>
        /// Builds a <see cref="Workflow{T}"/> composed of agents that operate via handoffs, with the next
        /// agent to process messages selected by the current agent.
        /// </summary>
        /// <returns>The workflow built based on the handoffs in the builder.</returns>
        public Workflow Build()
        {
            StartHandoffsExecutor start = new();
            EndHandoffsExecutor end = new();
            WorkflowBuilder builder = new(start);

            // Create an AgentExecutor for each again.
            Dictionary<string, HandoffAgentExecutor> executors = this._allAgents.ToDictionary(a => a.Id, a => new HandoffAgentExecutor(a, this.HandoffInstructions));

            // Connect the start executor to the initial agent.
            builder.AddEdge(start, executors[this._initialAgent.Id]);

            // Initialize each executor with its handoff targets to the other executors.
            foreach (var agent in this._allAgents)
            {
                executors[agent.Id].Initialize(builder, end, executors,
                    this._targets.TryGetValue(agent, out HashSet<HandoffTarget>? targets) ? targets : []);
            }

            // Build the workflow.
            return builder.WithOutputFrom(end).Build();
        }

        /// <summary>Describes a handoff to a specific target <see cref="AIAgent"/>.</summary>
        private readonly record struct HandoffTarget(AIAgent Target, string? Reason = null)
        {
            public bool Equals(HandoffTarget other) => this.Target.Id == other.Target.Id;
            public override int GetHashCode() => this.Target.Id.GetHashCode();
        }

        /// <summary>Executor used at the start of a handoffs workflow to accumulate messages and emit them as HandoffState upon receiving a turn token.</summary>
        private sealed class StartHandoffsExecutor() : Executor("HandoffStart"), IResettableExecutor
        {
            private readonly List<ChatMessage> _pendingMessages = [];

            protected override RouteBuilder ConfigureRoutes(RouteBuilder routeBuilder) =>
                routeBuilder
                    .AddHandler<string>((message, context, _) => this._pendingMessages.Add(new(ChatRole.User, message)))
                    .AddHandler<ChatMessage>((message, context, _) => this._pendingMessages.Add(message))
                    .AddHandler<IEnumerable<ChatMessage>>((messages, _, __) => this._pendingMessages.AddRange(messages))
                    .AddHandler<ChatMessage[]>((messages, _, __) => this._pendingMessages.AddRange(messages)) // TODO: Remove once https://github.com/microsoft/agent-framework/issues/782 is addressed
                    .AddHandler<List<ChatMessage>>((messages, _, __) => this._pendingMessages.AddRange(messages))  // TODO: Remove once https://github.com/microsoft/agent-framework/issues/782 is addressed
                    .AddHandler<TurnToken>(async (token, context, cancellationToken) =>
                    {
                        var messages = new List<ChatMessage>(this._pendingMessages);
                        this._pendingMessages.Clear();
                        await context.SendMessageAsync(new HandoffState(token, null, messages), cancellationToken: cancellationToken)
                                     .ConfigureAwait(false);
                    });

            public ValueTask ResetAsync()
            {
                this._pendingMessages.Clear();
                return default;
            }
        }

        /// <summary>Executor used at the end of a handoff workflow to raise a final completed event.</summary>
        private sealed class EndHandoffsExecutor() : Executor("HandoffEnd"), IResettableExecutor
        {
            protected override RouteBuilder ConfigureRoutes(RouteBuilder routeBuilder) =>
                routeBuilder.AddHandler<HandoffState>((handoff, context, cancellationToken) =>
                    context.YieldOutputAsync(handoff.Messages, cancellationToken));

            public ValueTask ResetAsync() => default;
        }

        /// <summary>Executor used to represent an agent in a handoffs workflow, responding to <see cref="HandoffState"/> events.</summary>
        private sealed class HandoffAgentExecutor(
            AIAgent agent,
            string? handoffInstructions) : Executor(GetDescriptiveIdFromAgent(agent)), IResettableExecutor
        {
            private static readonly JsonElement s_handoffSchema = AIFunctionFactory.Create(
                ([Description("The reason for the handoff")] string? reasonForHandoff) => { }).JsonSchema;

            private readonly AIAgent _agent = agent;
            private readonly HashSet<string> _handoffFunctionNames = [];
            private ChatClientAgentRunOptions? _agentOptions;

            public void Initialize(
                WorkflowBuilder builder,
                Executor end,
                Dictionary<string, HandoffAgentExecutor> executors,
                HashSet<HandoffTarget> handoffs) =>
                builder.AddSwitch(this, sb =>
                {
                    if (handoffs.Count != 0)
                    {
                        Debug.Assert(this._agentOptions is null);
                        this._agentOptions = new()
                        {
                            ChatOptions = new()
                            {
                                AllowMultipleToolCalls = false,
                                Instructions = handoffInstructions,
                                Tools = [],
                            },
                        };

                        foreach (HandoffTarget handoff in handoffs)
                        {
                            var handoffFunc = AIFunctionFactory.CreateDeclaration($"{FunctionPrefix}{GetDescriptiveIdFromAgent(handoff.Target)}", handoff.Reason, s_handoffSchema);

                            this._handoffFunctionNames.Add(handoffFunc.Name);

                            this._agentOptions.ChatOptions.Tools.Add(handoffFunc);

                            sb.AddCase<HandoffState>(state => state?.InvokedHandoff == handoffFunc.Name, executors[handoff.Target.Id]);
                        }
                    }

                    sb.WithDefault(end);
                });

            protected override RouteBuilder ConfigureRoutes(RouteBuilder routeBuilder) =>
                routeBuilder.AddHandler<HandoffState>(async (handoffState, context, cancellationToken) =>
                {
                    string? requestedHandoff = null;
                    List<AgentRunResponseUpdate> updates = [];
                    List<ChatMessage> allMessages = handoffState.Messages;

                    List<ChatMessage>? roleChanges = ChangeAssistantToUserForOtherParticipants(this._agent.DisplayName, allMessages);

                    await foreach (var update in this._agent.RunStreamingAsync(allMessages,
                                                                               options: this._agentOptions,
                                                                               cancellationToken: cancellationToken)
                                                            .ConfigureAwait(false))
                    {
                        await AddUpdateAsync(update, cancellationToken).ConfigureAwait(false);

                        foreach (var c in update.Contents)
                        {
                            if (c is FunctionCallContent fcc && this._handoffFunctionNames.Contains(fcc.Name))
                            {
                                requestedHandoff = fcc.Name;
                                await AddUpdateAsync(
                                    new AgentRunResponseUpdate
                                    {
                                        AgentId = this._agent.Id,
                                        AuthorName = this._agent.DisplayName,
                                        Contents = [new FunctionResultContent(fcc.CallId, "Transferred.")],
                                        CreatedAt = DateTimeOffset.UtcNow,
                                        MessageId = Guid.NewGuid().ToString("N"),
                                        Role = ChatRole.Tool,
                                    },
                                    cancellationToken
                                 )
                                .ConfigureAwait(false);
                            }
                        }
                    }

                    allMessages.AddRange(updates.ToAgentRunResponse().Messages);

                    ResetUserToAssistantForChangedRoles(roleChanges);

                    await context.SendMessageAsync(new HandoffState(handoffState.TurnToken, requestedHandoff, allMessages), cancellationToken: cancellationToken).ConfigureAwait(false);

                    async Task AddUpdateAsync(AgentRunResponseUpdate update, CancellationToken cancellationToken)
                    {
                        updates.Add(update);
                        if (handoffState.TurnToken.EmitEvents is true)
                        {
                            await context.AddEventAsync(new AgentRunUpdateEvent(this.Id, update), cancellationToken).ConfigureAwait(false);
                        }
                    }
                });

            public ValueTask ResetAsync() => default;
        }

        private sealed record class HandoffState(
            TurnToken TurnToken,
            string? InvokedHandoff,
            List<ChatMessage> Messages);
    }

    /// <summary>
    /// A manager that manages the flow of a group chat.
    /// </summary>
    public abstract class GroupChatManager
    {
        private int _maximumIterationCount = 40;

        /// <summary>
        /// Initializes a new instance of the <see cref="GroupChatManager"/> class.
        /// </summary>
        protected GroupChatManager() { }

        /// <summary>
        /// Gets the number of iterations in the group chat so far.
        /// </summary>
        public int IterationCount { get; internal set; }

        /// <summary>
        /// Gets or sets the maximum number of iterations allowed.
        /// </summary>
        /// <remarks>
        /// Each iteration involves a single interaction with a participating agent.
        /// The default is 40.
        /// </remarks>
        public int MaximumIterationCount
        {
            get => this._maximumIterationCount;
            set => this._maximumIterationCount = Throw.IfLessThan(value, 1);
        }

        /// <summary>
        /// Selects the next agent to participate in the group chat based on the provided chat history and team.
        /// </summary>
        /// <param name="history">The chat history to consider.</param>
        /// <param name="cancellationToken">The <see cref="CancellationToken"/> to monitor for cancellation requests.
        /// The default is <see cref="CancellationToken.None"/>.</param>
        /// <returns>The next <see cref="AIAgent"/> to speak. This agent must be part of the chat.</returns>
        protected internal abstract ValueTask<AIAgent> SelectNextAgentAsync(
            IReadOnlyList<ChatMessage> history,
            CancellationToken cancellationToken = default);

        /// <summary>
        /// Filters the chat history before it's passed to the next agent.
        /// </summary>
        /// <param name="history">The chat history to filter.</param>
        /// <param name="cancellationToken">The <see cref="CancellationToken"/> to monitor for cancellation requests.
        /// The default is <see cref="CancellationToken.None"/>.</param>
        /// <returns>The filtered chat history.</returns>
        protected internal virtual ValueTask<IEnumerable<ChatMessage>> UpdateHistoryAsync(
            IReadOnlyList<ChatMessage> history,
            CancellationToken cancellationToken = default) =>
            new(history);

        /// <summary>
        /// Determines whether the group chat should be terminated based on the provided chat history and iteration count.
        /// </summary>
        /// <param name="history">The chat history to consider.</param>
        /// <param name="cancellationToken">The <see cref="CancellationToken"/> to monitor for cancellation requests.
        /// The default is <see cref="CancellationToken.None"/>.</param>
        /// <returns>A <see cref="bool"/> indicating whether the chat should be terminated.</returns>
        protected internal virtual ValueTask<bool> ShouldTerminateAsync(
            IReadOnlyList<ChatMessage> history,
            CancellationToken cancellationToken = default) =>
            new(this.MaximumIterationCount is int max && this.IterationCount >= max);

        /// <summary>
        /// Resets the state of the manager for a new group chat session.
        /// </summary>
        protected internal virtual void Reset()
        {
            this.IterationCount = 0;
        }
    }

    /// <summary>
    /// Provides a <see cref="GroupChatManager"/> that selects agents in a round-robin fashion.
    /// </summary>
    public class RoundRobinGroupChatManager : GroupChatManager
    {
        private readonly IReadOnlyList<AIAgent> _agents;
        private readonly Func<RoundRobinGroupChatManager, IEnumerable<ChatMessage>, CancellationToken, ValueTask<bool>>? _shouldTerminateFunc;
        private int _nextIndex;

        /// <summary>
        /// Initializes a new instance of the <see cref="RoundRobinGroupChatManager"/> class.
        /// </summary>
        /// <param name="agents">The agents to be managed as part of this workflow.</param>
        /// <param name="shouldTerminateFunc">
        /// An optional function that determines whether the group chat should terminate based on the chat history
        /// before factoring in the default behavior, which is to terminate based only on the iteration count.
        /// </param>
        public RoundRobinGroupChatManager(
            IReadOnlyList<AIAgent> agents,
            Func<RoundRobinGroupChatManager, IEnumerable<ChatMessage>, CancellationToken, ValueTask<bool>>? shouldTerminateFunc = null)
        {
            Throw.IfNullOrEmpty(agents);
            foreach (var agent in agents)
            {
                Throw.IfNull(agent, nameof(agents));
            }

            this._agents = agents;
            this._shouldTerminateFunc = shouldTerminateFunc;
        }

        /// <inheritdoc />
        protected internal override ValueTask<AIAgent> SelectNextAgentAsync(
            IReadOnlyList<ChatMessage> history, CancellationToken cancellationToken = default)
        {
            AIAgent nextAgent = this._agents[this._nextIndex];

            this._nextIndex = (this._nextIndex + 1) % this._agents.Count;

            return new ValueTask<AIAgent>(nextAgent);
        }

        /// <inheritdoc />
        protected internal override async ValueTask<bool> ShouldTerminateAsync(
            IReadOnlyList<ChatMessage> history, CancellationToken cancellationToken = default)
        {
            if (this._shouldTerminateFunc is { } func && await func(this, history, cancellationToken).ConfigureAwait(false))
            {
                return true;
            }

            return await base.ShouldTerminateAsync(history, cancellationToken).ConfigureAwait(false);
        }

        /// <inheritdoc />
        protected internal override void Reset()
        {
            base.Reset();
            this._nextIndex = 0;
        }
    }

    /// <summary>
    /// Provides a builder for specifying group chat relationships between agents and building the resulting workflow.
    /// </summary>
    public sealed class GroupChatWorkflowBuilder
    {
        private readonly Func<IReadOnlyList<AIAgent>, GroupChatManager> _managerFactory;
        private readonly HashSet<AIAgent> _participants = new(AIAgentIDEqualityComparer.Instance);

        internal GroupChatWorkflowBuilder(Func<IReadOnlyList<AIAgent>, GroupChatManager> managerFactory) =>
            this._managerFactory = managerFactory;

        /// <summary>
        /// Adds the specified <paramref name="agents"/> as participants to the group chat workflow.
        /// </summary>
        /// <param name="agents">The agents to add as participants.</param>
        /// <returns>This instance of the <see cref="GroupChatWorkflowBuilder"/>.</returns>
        public GroupChatWorkflowBuilder AddParticipants(params IEnumerable<AIAgent> agents)
        {
            Throw.IfNull(agents);

            foreach (var agent in agents)
            {
                if (agent is null)
                {
                    Throw.ArgumentNullException(nameof(agents), "One or more target agents are null.");
                }

                this._participants.Add(agent);
            }

            return this;
        }

        /// <summary>
        /// Builds a <see cref="Workflow"/> composed of agents that operate via group chat, with the next
        /// agent to process messages selected by the group chat manager.
        /// </summary>
        /// <returns>The workflow built based on the group chat in the builder.</returns>
        public Workflow Build()
        {
            AIAgent[] agents = this._participants.ToArray();
            Dictionary<AIAgent, ExecutorIsh> agentMap = agents.ToDictionary(a => a, a => (ExecutorIsh)new AgentRunStreamingExecutor(a, includeInputInOutput: true));

            GroupChatHost host = new(agents, agentMap, this._managerFactory);

            WorkflowBuilder builder = new(host);

            foreach (var participant in agentMap.Values)
            {
                builder
                    .AddEdge(host, participant)
                    .AddEdge(participant, host);
            }

            return builder.WithOutputFrom(host).Build();
        }

        private sealed class GroupChatHost(AIAgent[] agents, Dictionary<AIAgent, ExecutorIsh> agentMap, Func<IReadOnlyList<AIAgent>, GroupChatManager> managerFactory) : Executor("GroupChatHost"), IResettableExecutor
        {
            private readonly AIAgent[] _agents = agents;
            private readonly Dictionary<AIAgent, ExecutorIsh> _agentMap = agentMap;
            private readonly Func<IReadOnlyList<AIAgent>, GroupChatManager> _managerFactory = managerFactory;
            private readonly List<ChatMessage> _pendingMessages = [];

            private GroupChatManager? _manager;

            protected override RouteBuilder ConfigureRoutes(RouteBuilder routeBuilder) => routeBuilder
                .AddHandler<string>((message, context, _) => this._pendingMessages.Add(new(ChatRole.User, message)))
                .AddHandler<ChatMessage>((message, context, _) => this._pendingMessages.Add(message))
                .AddHandler<IEnumerable<ChatMessage>>((messages, _, __) => this._pendingMessages.AddRange(messages))
                .AddHandler<ChatMessage[]>((messages, _, __) => this._pendingMessages.AddRange(messages)) // TODO: Remove once https://github.com/microsoft/agent-framework/issues/782 is addressed
                .AddHandler<List<ChatMessage>>((messages, _, __) => this._pendingMessages.AddRange(messages))  // TODO: Remove once https://github.com/microsoft/agent-framework/issues/782 is addressed
                .AddHandler<TurnToken>(async (token, context, cancellationToken) =>
                {
                    List<ChatMessage> messages = [.. this._pendingMessages];
                    this._pendingMessages.Clear();

                    this._manager ??= this._managerFactory(this._agents);

                    if (!await this._manager.ShouldTerminateAsync(messages, cancellationToken).ConfigureAwait(false))
                    {
                        var filtered = await this._manager.UpdateHistoryAsync(messages, cancellationToken).ConfigureAwait(false);
                        messages = filtered is null || ReferenceEquals(filtered, messages) ? messages : [.. filtered];

                        if (await this._manager.SelectNextAgentAsync(messages, cancellationToken).ConfigureAwait(false) is AIAgent nextAgent &&
                            this._agentMap.TryGetValue(nextAgent, out var executor))
                        {
                            this._manager.IterationCount++;
                            await context.SendMessageAsync(messages, executor.Id, cancellationToken).ConfigureAwait(false);
                            await context.SendMessageAsync(token, executor.Id, cancellationToken).ConfigureAwait(false);
                            return;
                        }
                    }

                    this._manager = null;
                    await context.YieldOutputAsync(messages, cancellationToken).ConfigureAwait(false);
                });

            public ValueTask ResetAsync()
            {
                this._pendingMessages.Clear();
                this._manager = null;

                return default;
            }
        }
    }

    /// <summary>
    /// Iterates through <paramref name="messages"/> looking for <see cref="ChatRole.Assistant"/> messages and swapping
    /// any that have a different <see cref="ChatMessage.AuthorName"/> from <paramref name="targetAgentName"/> to <see cref="ChatRole.User"/>.
    /// </summary>
    private static List<ChatMessage>? ChangeAssistantToUserForOtherParticipants(string targetAgentName, List<ChatMessage> messages)
    {
        List<ChatMessage>? roleChanged = null;
        foreach (var m in messages)
        {
            if (m.Role == ChatRole.Assistant &&
                m.AuthorName != targetAgentName &&
                m.Contents.All(c => c is TextContent or DataContent or UriContent or UsageContent))
            {
                m.Role = ChatRole.User;
                (roleChanged ??= []).Add(m);
            }
        }

        return roleChanged;
    }

    /// <summary>
    /// Undoes changes made by <see cref="ChangeAssistantToUserForOtherParticipants(string, List{ChatMessage})"/>
    /// when passed the list of changes made by that method.
    /// </summary>
    private static void ResetUserToAssistantForChangedRoles(List<ChatMessage>? roleChanged)
    {
        if (roleChanged is not null)
        {
            foreach (var m in roleChanged)
            {
                m.Role = ChatRole.Assistant;
            }
        }
    }

    /// <summary>Derives from an agent a unique but also hopefully descriptive name that can be used as an executor's name or in a function name.</summary>
    private static string GetDescriptiveIdFromAgent(AIAgent agent)
    {
        string id = string.IsNullOrEmpty(agent.Name) ? agent.Id : $"{agent.Name}_{agent.Id}";
        return InvalidNameCharsRegex().Replace(id, "_");
    }

    /// <summary>Regex that flags any character other than ASCII digits or letters or the underscore.</summary>
#if NET
    [GeneratedRegex("[^0-9A-Za-z_]+")]
    private static partial Regex InvalidNameCharsRegex();
#else
    private static Regex InvalidNameCharsRegex() => s_invalidNameCharsRegex;
    private static readonly Regex s_invalidNameCharsRegex = new("[^0-9A-Za-z_]+", RegexOptions.Compiled);
#endif

    private sealed class AIAgentIDEqualityComparer : IEqualityComparer<AIAgent>
    {
        public static AIAgentIDEqualityComparer Instance { get; } = new();
        public bool Equals(AIAgent? x, AIAgent? y) => x?.Id == y?.Id;
        public int GetHashCode([DisallowNull] AIAgent obj) => obj?.GetHashCode() ?? 0;
    }
}<|MERGE_RESOLUTION|>--- conflicted
+++ resolved
@@ -39,21 +39,11 @@
 
     private static Workflow BuildSequentialCore(string? workflowName, params IEnumerable<AIAgent> agents)
     {
-        return PrepareSequential(agents).Build();
-    }
-
-    /// <summary>
-    /// Prepares a <see cref="WorkflowBuilder"/> that chains the provided agents in sequence, where the output of each agent is passed as input to the next.
-    /// </summary>
-    /// <param name="agents">The sequence of agents to be composed into a sequential workflow.</param>
-    /// <param name="builder">An optional existing <see cref="WorkflowBuilder"/> to add the agents to; if null, a new builder is created.</param>
-    /// <returns>A <see cref="WorkflowBuilder"/> with the agents connected in sequence and an output executor added at the end.</returns>
-    public static WorkflowBuilder PrepareSequential(IEnumerable<AIAgent> agents, WorkflowBuilder? builder = null)
-    {
         Throw.IfNull(agents);
 
         // Create a builder that chains the agents together in sequence. The workflow simply begins
         // with the first agent in the sequence.
+        WorkflowBuilder? builder = null;
         ExecutorIsh? previous = null;
         foreach (var agent in agents)
         {
@@ -82,16 +72,12 @@
         Debug.Assert(builder is not null);
 
         OutputMessagesExecutor end = new();
-<<<<<<< HEAD
-        return builder.AddEdge(previous, end).WithOutputFrom(end);
-=======
         builder = builder.AddEdge(previous, end).WithOutputFrom(end);
         if (workflowName is not null)
         {
             builder = builder.WithName(workflowName);
         }
         return builder.Build();
->>>>>>> 35cc5577
     }
 
     /// <summary>
@@ -99,7 +85,6 @@
     /// aggregating their outputs into a single collection.
     /// </summary>
     /// <param name="agents">The set of agents to compose into a concurrent workflow.</param>
-    /// <param name="workflowBuilder">If applicable, existing workflow builder to attach concurrent workflow to.</param>
     /// <param name="aggregator">
     /// The aggregation function that accepts a list of the output messages from each <paramref name="agents"/> and produces
     /// a single result list. If <see langword="null"/>, the default behavior is to return a list containing the last message
@@ -108,30 +93,6 @@
     /// <returns>The built workflow composed of the supplied concurrent <paramref name="agents"/>.</returns>
     public static Workflow BuildConcurrent(
         IEnumerable<AIAgent> agents,
-        WorkflowBuilder? workflowBuilder = null,
-        Func<IList<List<ChatMessage>>, List<ChatMessage>>? aggregator = null)
-    {
-        return PrepareConcurrent(agents, workflowBuilder, aggregator).Build();
-    }
-
-    /// <summary>
-    /// Initializes <see cref="WorkflowBuilder"/> composed of agents that operate concurrently on the same input,
-    /// aggregating their outputs into a single collection.
-    /// </summary>
-    /// <param name="agents">The set of agents to compose into a concurrent workflow.</param>
-    /// <param name="workflowBuilder">
-    /// An existing workflow builder to attach the <paramref name="agents"/> concurrently to it.
-    /// If <see langword="null"/>, a new workflow builder is created.
-    /// </param>
-    /// <param name="aggregator">
-    /// The aggregation function that accepts a list of the output messages from each <paramref name="agents"/> and produces
-    /// a single result list. If <see langword="null"/>, the default behavior is to return a list containing the last message
-    /// from each agent that produced at least one message.
-    /// </param>
-    /// <returns>The workflow builder composed of the supplied concurrent <paramref name="agents"/>.</returns>
-    public static WorkflowBuilder PrepareConcurrent(
-        IEnumerable<AIAgent> agents,
-        WorkflowBuilder? workflowBuilder = null,
         Func<IList<List<ChatMessage>>, List<ChatMessage>>? aggregator = null)
         => BuildConcurrentCore(workflowName: null, agents, aggregator);
 
@@ -160,19 +121,9 @@
     {
         Throw.IfNull(agents);
 
-        ExecutorIsh start;
-        if (workflowBuilder is null)
-        {
-            // Create a new workflow with a forwarding executor as the start
-            start = new ChatForwardingExecutor("Start");
-            workflowBuilder = new(start);
-        }
-        else
-        {
-            // Use a new forwarding executor that will be added to the existing workflow
-            start = new ChatForwardingExecutor($"ConcurrentStart_{Guid.NewGuid():N}");
-            // The existing workflow builder will connect to this executor
-        }
+        // A workflow needs a starting executor, so we create one that forwards everything to each agent.
+        ChatForwardingExecutor start = new("Start");
+        WorkflowBuilder builder = new(start);
 
         // For each agent, we create an executor to host it and an accumulator to batch up its output messages,
         // so that the final accumulator receives a single list of messages from each agent. Otherwise, the
@@ -180,32 +131,25 @@
         // provenance tracking exposed in the workflow context passed to a handler.
         ExecutorIsh[] agentExecutors = (from agent in agents select (ExecutorIsh)new AgentRunStreamingExecutor(agent, includeInputInOutput: false)).ToArray();
         ExecutorIsh[] accumulators = [.. from agent in agentExecutors select (ExecutorIsh)new BatchChatMessagesToListExecutor($"Batcher/{agent.Id}")];
-        workflowBuilder.AddFanOutEdge(start, targets: agentExecutors);
+        builder.AddFanOutEdge(start, targets: agentExecutors);
         for (int i = 0; i < agentExecutors.Length; i++)
         {
-            workflowBuilder.AddEdge(agentExecutors[i], accumulators[i]);
+            builder.AddEdge(agentExecutors[i], accumulators[i]);
         }
 
         // Create the accumulating executor that will gather the results from each agent, and connect
         // each agent's accumulator to it. If no aggregation function was provided, we default to returning
         // the last message from each agent
         aggregator ??= static lists => (from list in lists where list.Count > 0 select list.Last()).ToList();
-
-<<<<<<< HEAD
-        // Use a unique ID for the end executor to avoid conflicts when attaching to existing workflows
-        string endId = workflowBuilder is null ? "ConcurrentEnd" : $"ConcurrentEnd_{Guid.NewGuid():N}";
-        ConcurrentEndExecutor end = new(agentExecutors.Length, aggregator, endId);
-        workflowBuilder!.AddFanInEdge(end, sources: accumulators);
-
-        return workflowBuilder.WithOutputFrom(end);
-=======
+        ConcurrentEndExecutor end = new(agentExecutors.Length, aggregator);
+        builder.AddFanInEdge(end, sources: accumulators);
+
         builder = builder.WithOutputFrom(end);
         if (workflowName is not null)
         {
             builder = builder.WithName(workflowName);
         }
         return builder.Build();
->>>>>>> 35cc5577
     }
 
     /// <summary>Creates a new <see cref="HandoffsWorkflowBuilder"/> using <paramref name="initialAgent"/> as the starting agent in the workflow.</summary>
@@ -340,7 +284,7 @@
         private List<List<ChatMessage>> _allResults;
         private int _remaining;
 
-        public ConcurrentEndExecutor(int expectedInputs, Func<IList<List<ChatMessage>>, List<ChatMessage>> aggregator, string id = "ConcurrentEnd") : base(id)
+        public ConcurrentEndExecutor(int expectedInputs, Func<IList<List<ChatMessage>>, List<ChatMessage>> aggregator) : base("ConcurrentEnd")
         {
             this._expectedInputs = expectedInputs;
             this._aggregator = Throw.IfNull(aggregator);
